--- conflicted
+++ resolved
@@ -219,11 +219,8 @@
     private final MigrationClient migrationClient = new MigrationClient(this);
     private final MachineLearningClient machineLearningClient = new MachineLearningClient(this);
     private final SecurityClient securityClient = new SecurityClient(this);
-<<<<<<< HEAD
     private final IndexLifecycleClient ilmClient = new IndexLifecycleClient(this);
-=======
     private final RollupClient rollupClient = new RollupClient(this);
->>>>>>> 48a5b45d
 
     /**
      * Creates a {@link RestHighLevelClient} given the low level {@link RestClientBuilder} that allows to build the
